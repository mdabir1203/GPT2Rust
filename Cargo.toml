--- conflicted
+++ resolved
@@ -4,12 +4,9 @@
 edition = "2021"
 
 [dependencies]
-<<<<<<< HEAD
-=======
 anyhow = "1.0"
 clap = { version = "4.5", features = ["derive"] }
 nix = { version = "0.27", default-features = false, features = ["sched", "mount", "signal", "unistd"] }
->>>>>>> de3b6e7c
 
 [profile.release]
 opt-level = 3
