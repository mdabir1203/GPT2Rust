use std::ffi::CString;
use std::fs::{self, OpenOptions};
use std::io::{Read, Write};
use std::os::fd::RawFd;
use std::path::{Path, PathBuf};
use std::time::{SystemTime, UNIX_EPOCH};

use anyhow::{anyhow, ensure, Context, Result};
use clap::Parser;
use nix::mount::{mount, MsFlags};
use nix::sched::{clone, CloneFlags};
use nix::sys::signal::Signal;
use nix::sys::wait::{waitpid, WaitStatus};
use nix::unistd::{chdir, chroot, close, execvp, pipe, read, sethostname, write as nix_write, Pid};

const STACK_SIZE: usize = 1024 * 1024;

#[derive(Parser, Debug, Clone)]
#[command(
    name = "mini-docker",
    about = "A mini container runtime in ~300 lines of Rust"
)]
struct Config {
    #[arg(long, value_name = "PATH")]
    rootfs: PathBuf,
    #[arg(long, value_name = "SIZE", value_parser = parse_memory)]
    memory: Option<u64>,
    #[arg(long, value_name = "PERCENT", value_parser = parse_cpu_percent)]
    cpu: Option<u32>,
    #[arg(long, default_value = "mini-docker")]
    hostname: String,
    #[arg(required = true, trailing_var_arg = true)]
    command: Vec<String>,
}
<<<<<<< HEAD

fn main() -> Result<()> {
    let cfg = Config::parse();
    ensure!(
        cfg.rootfs.is_dir(),
        "rootfs '{}' must be an existing directory",
        cfg.rootfs.display()
    );
    ensure!(!cfg.command.is_empty(), "no command specified");
    run_container(cfg)
}

=======

fn main() -> Result<()> {
    let cfg = Config::parse();
    ensure!(
        cfg.rootfs.is_dir(),
        "rootfs '{}' must be an existing directory",
        cfg.rootfs.display()
    );
    ensure!(!cfg.command.is_empty(), "no command specified");
    run_container(cfg)
}

>>>>>>> bce00f74
fn run_container(cfg: Config) -> Result<()> {
    let (sync_read, sync_write) = pipe().context("creating sync pipe")?;
    let mut stack = vec![0u8; STACK_SIZE];
    let child_cfg = ChildConfig(
        cfg.rootfs.clone(),
        cfg.command.clone(),
        cfg.hostname.clone(),
        sync_read,
    );
    let flags = CloneFlags::CLONE_NEWUTS
        | CloneFlags::CLONE_NEWPID
        | CloneFlags::CLONE_NEWNS
        | CloneFlags::CLONE_NEWIPC
        | CloneFlags::CLONE_NEWNET;
    let child_pid = unsafe {
        clone(
            Box::new(move || child_entry(child_cfg.clone())),
            &mut stack,
            flags,
            Some(Signal::SIGCHLD as i32),
        )
    }
    .context("failed to clone child")?;
    close(sync_read).ok();
<<<<<<< HEAD

    let controller = Cgroup::new(cfg.memory, cfg.cpu).context("setting up cgroup")?;
    controller
        .attach(child_pid)
        .context("attaching child to cgroup")?;
    nix_write(sync_write, &[1]).context("signalling child")?;
    close(sync_write).ok();

    match waitpid(child_pid, None).context("waiting for container")? {
        WaitStatus::Exited(_, code) if code == 0 => {}
        WaitStatus::Exited(_, code) => {
            return Err(anyhow!("container exited with status {}", code))
        }
        WaitStatus::Signaled(_, sig, _) => {
            return Err(anyhow!("container terminated by signal {:?}", sig))
        }
        other => return Err(anyhow!("unexpected wait status: {:?}", other)),
    }
    drop(controller);
    Ok(())
}

#[derive(Clone, Debug)]
struct ChildConfig(PathBuf, Vec<String>, String, RawFd);

fn child_entry(config: ChildConfig) -> isize {
    match child_main(&config) {
        Ok(()) => 0,
        Err(err) => {
            eprintln!("[mini-docker] child error: {err:?}");
            1
        }
    }
}

fn child_main(config: &ChildConfig) -> Result<()> {
    sethostname(config.2.as_str()).context("setting hostname")?;
    let mut buf = [0u8; 1];
    read(config.3, &mut buf).context("waiting for parent")?;
    close(config.3).ok();
    setup_rootfs(&config.0).context("configuring filesystem")?;
    let argv: Vec<CString> = config
        .1
        .iter()
        .map(|arg| CString::new(arg.as_str()).map_err(|_| anyhow!("invalid string: {arg}")))
        .collect::<Result<_>>()?;
    if argv.is_empty() {
        return Err(anyhow!("no command to exec"));
    }
    execvp(&argv[0], &argv).context("execvp failed")?;
    Ok(())
}

fn setup_rootfs(rootfs: &Path) -> Result<()> {
    for dir in ["proc", "sys", "tmp"] {
        let path = rootfs.join(dir);
        if !path.exists() {
            fs::create_dir_all(&path).with_context(|| format!("creating {}", path.display()))?;
        }
    }
    mount::<str, Path, str, str>(
        None,
        Path::new("/"),
        None,
        MsFlags::MS_REC | MsFlags::MS_PRIVATE,
        None,
    )
    .context("remount private")?;
    mount(
        Some(rootfs),
        rootfs,
        None::<&str>,
        MsFlags::MS_BIND | MsFlags::MS_REC,
        None::<&str>,
    )
    .with_context(|| format!("binding {}", rootfs.display()))?;
    chdir(rootfs).context("chdir into rootfs")?;
    chroot(".").context("chroot")?;
    chdir(Path::new("/")).context("enter new root")?;
    mount(
        Some("proc"),
        Path::new("/proc"),
        Some("proc"),
        MsFlags::MS_NOSUID | MsFlags::MS_NOEXEC | MsFlags::MS_NODEV,
        None::<&str>,
    )
    .context("mount proc")?;
    mount(
        Some("sysfs"),
        Path::new("/sys"),
        Some("sysfs"),
        MsFlags::MS_NOSUID | MsFlags::MS_NOEXEC | MsFlags::MS_NODEV,
        None::<&str>,
    )
    .context("mount sysfs")?;
    mount(
        Some("tmpfs"),
        Path::new("/tmp"),
        Some("tmpfs"),
        MsFlags::empty(),
        Some("mode=1777"),
    )
    .context("mount tmpfs")?;
    Ok(())
}

struct Cgroup {
    path: PathBuf,
    memory: Option<u64>,
    cpu: Option<u32>,
}

impl Cgroup {
    fn new(memory: Option<u64>, cpu: Option<u32>) -> Result<Self> {
        let base = PathBuf::from("/sys/fs/cgroup");
        if !base.join("cgroup.controllers").exists() {
            return Err(anyhow!("cgroup v2 is required"));
        }
        if memory.is_some() {
            enable_controller(&base, "memory").ok();
        }
        if cpu.is_some() {
            enable_controller(&base, "cpu").ok();
        }
        let path = base.join(format!("mini-docker-{}", unique_suffix()));
        fs::create_dir_all(&path).with_context(|| format!("creating cgroup {}", path.display()))?;
        let cg = Self { path, memory, cpu };
        cg.apply_limits()?;
        Ok(cg)
    }

    fn apply_limits(&self) -> Result<()> {
        if let Some(bytes) = self.memory {
            let value = bytes.to_string();
            write_file(self.path.join("memory.max"), value.as_bytes())?;
        }
        if let Some(percent) = self.cpu {
            let period: u64 = 100_000;
            let quota = (period * percent as u64).max(100) / 100;
            let data = format!("{} {}", quota, period);
            write_file(self.path.join("cpu.max"), data.as_bytes())?;
        }
        Ok(())
    }

    fn attach(&self, pid: Pid) -> Result<()> {
        write_file(
            self.path.join("cgroup.procs"),
            pid.as_raw().to_string().as_bytes(),
        )
    }
}

impl Drop for Cgroup {
    fn drop(&mut self) {
        let _ = write_file(self.path.join("cpu.max"), b"max 100000");
        let _ = write_file(self.path.join("memory.max"), b"max");
        let _ = fs::remove_dir(&self.path);
    }
}

fn write_file(path: PathBuf, data: &[u8]) -> Result<()> {
    OpenOptions::new()
        .write(true)
        .truncate(true)
        .open(&path)
        .with_context(|| format!("opening {}", path.display()))?
        .write_all(data)
        .with_context(|| format!("writing {}", path.display()))?;
    Ok(())
}

fn enable_controller(base: &Path, controller: &str) -> Result<()> {
    let control_file = base.join("cgroup.subtree_control");
    let mut current = String::new();
    if let Ok(mut existing) = OpenOptions::new().read(true).open(&control_file) {
        existing.read_to_string(&mut current).ok();
    }
    if !current
        .split_whitespace()
        .any(|c| c.trim_start_matches('+') == controller)
    {
        OpenOptions::new()
            .append(true)
            .open(&control_file)
            .with_context(|| format!("opening {}", control_file.display()))?
            .write_all(format!("+{}\n", controller).as_bytes())
            .with_context(|| format!("enabling controller {}", controller))?;
    }
    Ok(())
}

fn unique_suffix() -> u128 {
    SystemTime::now()
        .duration_since(UNIX_EPOCH)
        .map(|d| d.as_millis())
        .unwrap_or_default()
}

fn parse_memory(input: &str) -> std::result::Result<u64, String> {
    let trimmed = input.trim().to_ascii_lowercase();
    let (number, suffix) = trimmed
        .chars()
        .position(|c| !c.is_ascii_digit())
        .map(|idx| trimmed.split_at(idx))
        .unwrap_or((trimmed.as_str(), ""));
    let value: u64 = number
        .parse()
        .map_err(|_| format!("invalid number: {}", input))?;
    let multiplier = match suffix {
        "" => 1,
        "k" | "kb" => 1 << 10,
        "m" | "mb" => 1 << 20,
        "g" | "gb" => 1 << 30,
        _ => return Err(format!("unknown size suffix: {}", suffix)),
    };
    Ok(value.saturating_mul(multiplier))
}

fn parse_cpu_percent(input: &str) -> std::result::Result<u32, String> {
    let value: u32 = input
        .parse()
        .map_err(|_| format!("invalid cpu percentage: {}", input))?;
    if (1..=100).contains(&value) {
        Ok(value)
    } else {
        Err("cpu percentage must be between 1 and 100".into())
    }
}

#[cfg(test)]
mod tests {
    use super::{parse_cpu_percent, parse_memory, unique_suffix};

    #[test]
    fn parse_memory_accepts_plain_and_suffixed_values() {
        assert_eq!(parse_memory("1024").unwrap(), 1024);
        assert_eq!(parse_memory("1k").unwrap(), 1024);
        assert_eq!(parse_memory("2M").unwrap(), 2 * 1024 * 1024);
        assert_eq!(parse_memory("3Gb").unwrap(), 3 * 1024 * 1024 * 1024);
=======

    let controller = Cgroup::new(cfg.memory, cfg.cpu).context("setting up cgroup")?;
    controller
        .attach(child_pid)
        .context("attaching child to cgroup")?;
    nix_write(sync_write, &[1]).context("signalling child")?;
    close(sync_write).ok();

    match waitpid(child_pid, None).context("waiting for container")? {
        WaitStatus::Exited(_, code) if code == 0 => {}
        WaitStatus::Exited(_, code) => {
            return Err(anyhow!("container exited with status {}", code))
        }
        WaitStatus::Signaled(_, sig, _) => {
            return Err(anyhow!("container terminated by signal {:?}", sig))
        }
        other => return Err(anyhow!("unexpected wait status: {:?}", other)),
    }
    drop(controller);
    Ok(())
}

#[derive(Clone, Debug)]
struct ChildConfig(PathBuf, Vec<String>, String, RawFd);

fn child_entry(config: ChildConfig) -> isize {
    match child_main(&config) {
        Ok(()) => 0,
        Err(err) => {
            eprintln!("[mini-docker] child error: {err:?}");
            1
        }
    }
}

fn child_main(config: &ChildConfig) -> Result<()> {
    sethostname(config.2.as_str()).context("setting hostname")?;
    let mut buf = [0u8; 1];
    read(config.3, &mut buf).context("waiting for parent")?;
    close(config.3).ok();
    setup_rootfs(&config.0).context("configuring filesystem")?;
    let argv: Vec<CString> = config
        .1
        .iter()
        .map(|arg| CString::new(arg.as_str()).map_err(|_| anyhow!("invalid string: {arg}")))
        .collect::<Result<_>>()?;
    if argv.is_empty() {
        return Err(anyhow!("no command to exec"));
    }
    execvp(&argv[0], &argv).context("execvp failed")?;
    Ok(())
}

fn setup_rootfs(rootfs: &Path) -> Result<()> {
    for dir in ["proc", "sys", "tmp"] {
        let path = rootfs.join(dir);
        if !path.exists() {
            fs::create_dir_all(&path).with_context(|| format!("creating {}", path.display()))?;
        }
    }
    mount::<str, Path, str, str>(
        None,
        Path::new("/"),
        None,
        MsFlags::MS_REC | MsFlags::MS_PRIVATE,
        None,
    )
    .context("remount private")?;
    mount(
        Some(rootfs),
        rootfs,
        None::<&str>,
        MsFlags::MS_BIND | MsFlags::MS_REC,
        None::<&str>,
    )
    .with_context(|| format!("binding {}", rootfs.display()))?;
    chdir(rootfs).context("chdir into rootfs")?;
    chroot(".").context("chroot")?;
    chdir(Path::new("/")).context("enter new root")?;
    mount(
        Some("proc"),
        Path::new("/proc"),
        Some("proc"),
        MsFlags::MS_NOSUID | MsFlags::MS_NOEXEC | MsFlags::MS_NODEV,
        None::<&str>,
    )
    .context("mount proc")?;
    mount(
        Some("sysfs"),
        Path::new("/sys"),
        Some("sysfs"),
        MsFlags::MS_NOSUID | MsFlags::MS_NOEXEC | MsFlags::MS_NODEV,
        None::<&str>,
    )
    .context("mount sysfs")?;
    mount(
        Some("tmpfs"),
        Path::new("/tmp"),
        Some("tmpfs"),
        MsFlags::empty(),
        Some("mode=1777"),
    )
    .context("mount tmpfs")?;
    Ok(())
}

struct Cgroup {
    path: PathBuf,
    memory: Option<u64>,
    cpu: Option<u32>,
}

impl Cgroup {
    fn new(memory: Option<u64>, cpu: Option<u32>) -> Result<Self> {
        let base = PathBuf::from("/sys/fs/cgroup");
        if !base.join("cgroup.controllers").exists() {
            return Err(anyhow!("cgroup v2 is required"));
        }
        if memory.is_some() {
            enable_controller(&base, "memory").ok();
        }
        if cpu.is_some() {
            enable_controller(&base, "cpu").ok();
        }
        let path = base.join(format!("mini-docker-{}", unique_suffix()));
        fs::create_dir_all(&path).with_context(|| format!("creating cgroup {}", path.display()))?;
        let cg = Self { path, memory, cpu };
        cg.apply_limits()?;
        Ok(cg)
    }

    fn apply_limits(&self) -> Result<()> {
        if let Some(bytes) = self.memory {
            let value = bytes.to_string();
            write_file(self.path.join("memory.max"), value.as_bytes())?;
        }
        if let Some(percent) = self.cpu {
            let period: u64 = 100_000;
            let quota = (period * percent as u64).max(100) / 100;
            let data = format!("{} {}", quota, period);
            write_file(self.path.join("cpu.max"), data.as_bytes())?;
        }
        Ok(())
    }

    fn attach(&self, pid: Pid) -> Result<()> {
        write_file(
            self.path.join("cgroup.procs"),
            pid.as_raw().to_string().as_bytes(),
        )
    }
}

impl Drop for Cgroup {
    fn drop(&mut self) {
        let _ = write_file(self.path.join("cpu.max"), b"max 100000");
        let _ = write_file(self.path.join("memory.max"), b"max");
        let _ = fs::remove_dir(&self.path);
>>>>>>> bce00f74
    }
}

<<<<<<< HEAD
    #[test]
    fn parse_memory_rejects_invalid_inputs() {
        assert!(parse_memory("abc").is_err());
        assert!(parse_memory("12tb").is_err());
        assert!(parse_memory("").is_err());
    }

    #[test]
    fn parse_cpu_percent_enforces_bounds() {
        assert_eq!(parse_cpu_percent("1").unwrap(), 1);
        assert_eq!(parse_cpu_percent("100").unwrap(), 100);
        assert!(parse_cpu_percent("0").is_err());
        assert!(parse_cpu_percent("101").is_err());
=======
fn write_file(path: PathBuf, data: &[u8]) -> Result<()> {
    OpenOptions::new()
        .write(true)
        .truncate(true)
        .open(&path)
        .with_context(|| format!("opening {}", path.display()))?
        .write_all(data)
        .with_context(|| format!("writing {}", path.display()))?;
    Ok(())
}

fn enable_controller(base: &Path, controller: &str) -> Result<()> {
    let control_file = base.join("cgroup.subtree_control");
    let mut current = String::new();
    if let Ok(mut existing) = OpenOptions::new().read(true).open(&control_file) {
        existing.read_to_string(&mut current).ok();
    }
    if !current
        .split_whitespace()
        .any(|c| c.trim_start_matches('+') == controller)
    {
        OpenOptions::new()
            .append(true)
            .open(&control_file)
            .with_context(|| format!("opening {}", control_file.display()))?
            .write_all(format!("+{}\n", controller).as_bytes())
            .with_context(|| format!("enabling controller {}", controller))?;
>>>>>>> bce00f74
    }
    Ok(())
}

fn unique_suffix() -> u128 {
    SystemTime::now()
        .duration_since(UNIX_EPOCH)
        .map(|d| d.as_millis())
        .unwrap_or_default()
}

fn parse_memory(input: &str) -> std::result::Result<u64, String> {
    let trimmed = input.trim().to_ascii_lowercase();
    let (number, suffix) = trimmed
        .chars()
        .position(|c| !c.is_ascii_digit())
        .map(|idx| trimmed.split_at(idx))
        .unwrap_or((trimmed.as_str(), ""));
    let value: u64 = number
        .parse()
        .map_err(|_| format!("invalid number: {}", input))?;
    let multiplier = match suffix {
        "" => 1,
        "k" | "kb" => 1 << 10,
        "m" | "mb" => 1 << 20,
        "g" | "gb" => 1 << 30,
        _ => return Err(format!("unknown size suffix: {}", suffix)),
    };
    Ok(value.saturating_mul(multiplier))
}

<<<<<<< HEAD
    #[test]
    fn unique_suffix_changes_over_time() {
        let first = unique_suffix();
        let second = unique_suffix();
        assert!(first > 0);
        assert!(second >= first);
=======
fn parse_cpu_percent(input: &str) -> std::result::Result<u32, String> {
    let value: u32 = input
        .parse()
        .map_err(|_| format!("invalid cpu percentage: {}", input))?;
    if (1..=100).contains(&value) {
        Ok(value)
    } else {
        Err("cpu percentage must be between 1 and 100".into())
>>>>>>> bce00f74
    }
}<|MERGE_RESOLUTION|>--- conflicted
+++ resolved
@@ -4,7 +4,6 @@
 use std::os::fd::RawFd;
 use std::path::{Path, PathBuf};
 use std::time::{SystemTime, UNIX_EPOCH};
-
 use anyhow::{anyhow, ensure, Context, Result};
 use clap::Parser;
 use nix::mount::{mount, MsFlags};
@@ -32,7 +31,7 @@
     #[arg(required = true, trailing_var_arg = true)]
     command: Vec<String>,
 }
-<<<<<<< HEAD
+
 
 fn main() -> Result<()> {
     let cfg = Config::parse();
@@ -45,20 +44,6 @@
     run_container(cfg)
 }
 
-=======
-
-fn main() -> Result<()> {
-    let cfg = Config::parse();
-    ensure!(
-        cfg.rootfs.is_dir(),
-        "rootfs '{}' must be an existing directory",
-        cfg.rootfs.display()
-    );
-    ensure!(!cfg.command.is_empty(), "no command specified");
-    run_container(cfg)
-}
-
->>>>>>> bce00f74
 fn run_container(cfg: Config) -> Result<()> {
     let (sync_read, sync_write) = pipe().context("creating sync pipe")?;
     let mut stack = vec![0u8; STACK_SIZE];
@@ -83,7 +68,6 @@
     }
     .context("failed to clone child")?;
     close(sync_read).ok();
-<<<<<<< HEAD
 
     let controller = Cgroup::new(cfg.memory, cfg.cpu).context("setting up cgroup")?;
     controller
@@ -245,33 +229,19 @@
     }
 }
 
-fn write_file(path: PathBuf, data: &[u8]) -> Result<()> {
-    OpenOptions::new()
-        .write(true)
-        .truncate(true)
-        .open(&path)
-        .with_context(|| format!("opening {}", path.display()))?
-        .write_all(data)
-        .with_context(|| format!("writing {}", path.display()))?;
-    Ok(())
-}
-
-fn enable_controller(base: &Path, controller: &str) -> Result<()> {
-    let control_file = base.join("cgroup.subtree_control");
-    let mut current = String::new();
-    if let Ok(mut existing) = OpenOptions::new().read(true).open(&control_file) {
-        existing.read_to_string(&mut current).ok();
-    }
-    if !current
-        .split_whitespace()
-        .any(|c| c.trim_start_matches('+') == controller)
-    {
-        OpenOptions::new()
-            .append(true)
-            .open(&control_file)
-            .with_context(|| format!("opening {}", control_file.display()))?
-            .write_all(format!("+{}\n", controller).as_bytes())
-            .with_context(|| format!("enabling controller {}", controller))?;
+    #[test]
+    fn parse_memory_rejects_invalid_inputs() {
+        assert!(parse_memory("abc").is_err());
+        assert!(parse_memory("12tb").is_err());
+        assert!(parse_memory("").is_err());
+    }
+
+    #[test]
+    fn parse_cpu_percent_enforces_bounds() {
+        assert_eq!(parse_cpu_percent("1").unwrap(), 1);
+        assert_eq!(parse_cpu_percent("100").unwrap(), 100);
+        assert!(parse_cpu_percent("0").is_err());
+        assert!(parse_cpu_percent("101").is_err());
     }
     Ok(())
 }
@@ -303,280 +273,12 @@
     Ok(value.saturating_mul(multiplier))
 }
 
-fn parse_cpu_percent(input: &str) -> std::result::Result<u32, String> {
-    let value: u32 = input
-        .parse()
-        .map_err(|_| format!("invalid cpu percentage: {}", input))?;
-    if (1..=100).contains(&value) {
-        Ok(value)
-    } else {
-        Err("cpu percentage must be between 1 and 100".into())
-    }
-}
-
-#[cfg(test)]
-mod tests {
-    use super::{parse_cpu_percent, parse_memory, unique_suffix};
-
-    #[test]
-    fn parse_memory_accepts_plain_and_suffixed_values() {
-        assert_eq!(parse_memory("1024").unwrap(), 1024);
-        assert_eq!(parse_memory("1k").unwrap(), 1024);
-        assert_eq!(parse_memory("2M").unwrap(), 2 * 1024 * 1024);
-        assert_eq!(parse_memory("3Gb").unwrap(), 3 * 1024 * 1024 * 1024);
-=======
-
-    let controller = Cgroup::new(cfg.memory, cfg.cpu).context("setting up cgroup")?;
-    controller
-        .attach(child_pid)
-        .context("attaching child to cgroup")?;
-    nix_write(sync_write, &[1]).context("signalling child")?;
-    close(sync_write).ok();
-
-    match waitpid(child_pid, None).context("waiting for container")? {
-        WaitStatus::Exited(_, code) if code == 0 => {}
-        WaitStatus::Exited(_, code) => {
-            return Err(anyhow!("container exited with status {}", code))
-        }
-        WaitStatus::Signaled(_, sig, _) => {
-            return Err(anyhow!("container terminated by signal {:?}", sig))
-        }
-        other => return Err(anyhow!("unexpected wait status: {:?}", other)),
-    }
-    drop(controller);
-    Ok(())
-}
-
-#[derive(Clone, Debug)]
-struct ChildConfig(PathBuf, Vec<String>, String, RawFd);
-
-fn child_entry(config: ChildConfig) -> isize {
-    match child_main(&config) {
-        Ok(()) => 0,
-        Err(err) => {
-            eprintln!("[mini-docker] child error: {err:?}");
-            1
-        }
-    }
-}
-
-fn child_main(config: &ChildConfig) -> Result<()> {
-    sethostname(config.2.as_str()).context("setting hostname")?;
-    let mut buf = [0u8; 1];
-    read(config.3, &mut buf).context("waiting for parent")?;
-    close(config.3).ok();
-    setup_rootfs(&config.0).context("configuring filesystem")?;
-    let argv: Vec<CString> = config
-        .1
-        .iter()
-        .map(|arg| CString::new(arg.as_str()).map_err(|_| anyhow!("invalid string: {arg}")))
-        .collect::<Result<_>>()?;
-    if argv.is_empty() {
-        return Err(anyhow!("no command to exec"));
-    }
-    execvp(&argv[0], &argv).context("execvp failed")?;
-    Ok(())
-}
-
-fn setup_rootfs(rootfs: &Path) -> Result<()> {
-    for dir in ["proc", "sys", "tmp"] {
-        let path = rootfs.join(dir);
-        if !path.exists() {
-            fs::create_dir_all(&path).with_context(|| format!("creating {}", path.display()))?;
-        }
-    }
-    mount::<str, Path, str, str>(
-        None,
-        Path::new("/"),
-        None,
-        MsFlags::MS_REC | MsFlags::MS_PRIVATE,
-        None,
-    )
-    .context("remount private")?;
-    mount(
-        Some(rootfs),
-        rootfs,
-        None::<&str>,
-        MsFlags::MS_BIND | MsFlags::MS_REC,
-        None::<&str>,
-    )
-    .with_context(|| format!("binding {}", rootfs.display()))?;
-    chdir(rootfs).context("chdir into rootfs")?;
-    chroot(".").context("chroot")?;
-    chdir(Path::new("/")).context("enter new root")?;
-    mount(
-        Some("proc"),
-        Path::new("/proc"),
-        Some("proc"),
-        MsFlags::MS_NOSUID | MsFlags::MS_NOEXEC | MsFlags::MS_NODEV,
-        None::<&str>,
-    )
-    .context("mount proc")?;
-    mount(
-        Some("sysfs"),
-        Path::new("/sys"),
-        Some("sysfs"),
-        MsFlags::MS_NOSUID | MsFlags::MS_NOEXEC | MsFlags::MS_NODEV,
-        None::<&str>,
-    )
-    .context("mount sysfs")?;
-    mount(
-        Some("tmpfs"),
-        Path::new("/tmp"),
-        Some("tmpfs"),
-        MsFlags::empty(),
-        Some("mode=1777"),
-    )
-    .context("mount tmpfs")?;
-    Ok(())
-}
-
-struct Cgroup {
-    path: PathBuf,
-    memory: Option<u64>,
-    cpu: Option<u32>,
-}
-
-impl Cgroup {
-    fn new(memory: Option<u64>, cpu: Option<u32>) -> Result<Self> {
-        let base = PathBuf::from("/sys/fs/cgroup");
-        if !base.join("cgroup.controllers").exists() {
-            return Err(anyhow!("cgroup v2 is required"));
-        }
-        if memory.is_some() {
-            enable_controller(&base, "memory").ok();
-        }
-        if cpu.is_some() {
-            enable_controller(&base, "cpu").ok();
-        }
-        let path = base.join(format!("mini-docker-{}", unique_suffix()));
-        fs::create_dir_all(&path).with_context(|| format!("creating cgroup {}", path.display()))?;
-        let cg = Self { path, memory, cpu };
-        cg.apply_limits()?;
-        Ok(cg)
-    }
-
-    fn apply_limits(&self) -> Result<()> {
-        if let Some(bytes) = self.memory {
-            let value = bytes.to_string();
-            write_file(self.path.join("memory.max"), value.as_bytes())?;
-        }
-        if let Some(percent) = self.cpu {
-            let period: u64 = 100_000;
-            let quota = (period * percent as u64).max(100) / 100;
-            let data = format!("{} {}", quota, period);
-            write_file(self.path.join("cpu.max"), data.as_bytes())?;
-        }
-        Ok(())
-    }
-
-    fn attach(&self, pid: Pid) -> Result<()> {
-        write_file(
-            self.path.join("cgroup.procs"),
-            pid.as_raw().to_string().as_bytes(),
-        )
-    }
-}
-
-impl Drop for Cgroup {
-    fn drop(&mut self) {
-        let _ = write_file(self.path.join("cpu.max"), b"max 100000");
-        let _ = write_file(self.path.join("memory.max"), b"max");
-        let _ = fs::remove_dir(&self.path);
->>>>>>> bce00f74
-    }
-}
-
-<<<<<<< HEAD
-    #[test]
-    fn parse_memory_rejects_invalid_inputs() {
-        assert!(parse_memory("abc").is_err());
-        assert!(parse_memory("12tb").is_err());
-        assert!(parse_memory("").is_err());
-    }
-
-    #[test]
-    fn parse_cpu_percent_enforces_bounds() {
-        assert_eq!(parse_cpu_percent("1").unwrap(), 1);
-        assert_eq!(parse_cpu_percent("100").unwrap(), 100);
-        assert!(parse_cpu_percent("0").is_err());
-        assert!(parse_cpu_percent("101").is_err());
-=======
-fn write_file(path: PathBuf, data: &[u8]) -> Result<()> {
-    OpenOptions::new()
-        .write(true)
-        .truncate(true)
-        .open(&path)
-        .with_context(|| format!("opening {}", path.display()))?
-        .write_all(data)
-        .with_context(|| format!("writing {}", path.display()))?;
-    Ok(())
-}
-
-fn enable_controller(base: &Path, controller: &str) -> Result<()> {
-    let control_file = base.join("cgroup.subtree_control");
-    let mut current = String::new();
-    if let Ok(mut existing) = OpenOptions::new().read(true).open(&control_file) {
-        existing.read_to_string(&mut current).ok();
-    }
-    if !current
-        .split_whitespace()
-        .any(|c| c.trim_start_matches('+') == controller)
-    {
-        OpenOptions::new()
-            .append(true)
-            .open(&control_file)
-            .with_context(|| format!("opening {}", control_file.display()))?
-            .write_all(format!("+{}\n", controller).as_bytes())
-            .with_context(|| format!("enabling controller {}", controller))?;
->>>>>>> bce00f74
-    }
-    Ok(())
-}
-
-fn unique_suffix() -> u128 {
-    SystemTime::now()
-        .duration_since(UNIX_EPOCH)
-        .map(|d| d.as_millis())
-        .unwrap_or_default()
-}
-
-fn parse_memory(input: &str) -> std::result::Result<u64, String> {
-    let trimmed = input.trim().to_ascii_lowercase();
-    let (number, suffix) = trimmed
-        .chars()
-        .position(|c| !c.is_ascii_digit())
-        .map(|idx| trimmed.split_at(idx))
-        .unwrap_or((trimmed.as_str(), ""));
-    let value: u64 = number
-        .parse()
-        .map_err(|_| format!("invalid number: {}", input))?;
-    let multiplier = match suffix {
-        "" => 1,
-        "k" | "kb" => 1 << 10,
-        "m" | "mb" => 1 << 20,
-        "g" | "gb" => 1 << 30,
-        _ => return Err(format!("unknown size suffix: {}", suffix)),
-    };
-    Ok(value.saturating_mul(multiplier))
-}
-
-<<<<<<< HEAD
     #[test]
     fn unique_suffix_changes_over_time() {
         let first = unique_suffix();
         let second = unique_suffix();
         assert!(first > 0);
         assert!(second >= first);
-=======
-fn parse_cpu_percent(input: &str) -> std::result::Result<u32, String> {
-    let value: u32 = input
-        .parse()
-        .map_err(|_| format!("invalid cpu percentage: {}", input))?;
-    if (1..=100).contains(&value) {
-        Ok(value)
-    } else {
-        Err("cpu percentage must be between 1 and 100".into())
->>>>>>> bce00f74
+
     }
 }